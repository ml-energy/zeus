--- conflicted
+++ resolved
@@ -1,4 +1,5 @@
-"""Base Zeus GPU Exception Class."""
+"""Base device exception classes."""
+
 from zeus.exception import ZeusBaseError
 
 
@@ -9,18 +10,17 @@
         """Initialize Base Zeus Exception."""
         super().__init__(message)
 
-<<<<<<< HEAD
+
 class ZeusBaseCPUError(ZeusBaseError):
     """Zeus base CPU exception class."""
 
     def __init__(self, message: str) -> None:
         """Initialize Base Zeus Exception."""
-=======
+
 
 class ZeusdError(ZeusBaseGPUError):
     """Exception class for Zeus daemon-related errors."""
 
     def __init__(self, message: str) -> None:
         """Initialize Zeusd error."""
->>>>>>> 85bac446
         super().__init__(message)