--- conflicted
+++ resolved
@@ -17,7 +17,6 @@
 ///
 /// Gien this, the macro generates
 /// - a request payload struct named API name (e.g., SetPowerLimit) and all the
-<<<<<<< HEAD
 ///     fields specified plus `block: bool` to indicate whether the request should block,
 /// - an implementation of `From` for the payload struct to convert it to the
 /// - a handler function that takes the request payload, converts it to a `GpuCommand` variant,
@@ -25,17 +24,7 @@
 ///
 ///  Assumptions:
 ///  - The `GpuCommand` variant name is the same as the API name, but the former is camel case
-///     and the latter is snake case (e.g., SetPowerLimit vs. set_power_limit).
-=======
-///   fields specified plus `block: bool` to indicate whether the request should block,
-/// - an implementation of `From` for the payload struct to convert it to the
-/// - a handler function that takes the request payload, converts it to a `GpuCommand` variant,
-///   and sends it to the `GpuManagementTasks` actor.
-///
-///  Assumptions:
-///  - The `GpuCommand` variant name is the same as the API name, but the former is camel case
-///    and the latter is snake case (e.g., SetPowerLimit vs. set_power_limit).
->>>>>>> 2c7c5a74
+///      and the latter is snake case (e.g., SetPowerLimit vs. set_power_limit).
 macro_rules! impl_handler_for_gpu_command {
     ($api:ident, $path:expr, $($field:ident: $ftype:ty,)*) => {
         paste! {
