[build-system]
requires = ["setuptools>=61.0.0", "wheel"]
build-backend = "setuptools.build_meta"

[project]
name = "zeus"
description = "A framework for deep learning energy measurement and optimization."
readme = "README.md"
authors = [
    {name = "Zeus Team"},
]
license = "Apache-2.0"
classifiers = [
    "Environment :: GPU :: NVIDIA CUDA",
    "Topic :: Scientific/Engineering :: Artificial Intelligence",
    "Programming Language :: Python :: 3.9",
    "Programming Language :: Python :: 3.10",
    "Programming Language :: Python :: 3.11",
    "Programming Language :: Python :: 3.12",
]
keywords = ["deep-learning", "power", "energy", "carbon", "sustainability", "mlsys"]
requires-python = ">=3.9"
dependencies = [
    "numpy",
    "pandas",
    "scikit-learn",
    "nvidia-ml-py",
    "pydantic",  # The `zeus.utils.pydantic_v1` compatibility layer allows us to unpin Pydantic in most cases.
    "rich",
    "tyro",
    "httpx",
    "amdsmi",
    "python-dateutil",
]
dynamic = ["version"]

[project.urls]
Repository = "https://github.com/ml-energy/zeus"
Homepage = "https://ml.energy/zeus"
Documentation = "https://ml.energy/zeus"

[project.optional-dependencies]
# One day FastAPI will drop support for Pydantic V1. Then fastapi has to be pinned as well.
pfo = ["pydantic<2"]
pfo-server = ["fastapi[standard]", "pydantic<2", "lowtime", "aiofiles", "torch"]
bso = ["pydantic<2"]
bso-server = ["fastapi[standard]", "sqlalchemy", "pydantic<2", "python-dotenv"]
migration = ["alembic", "sqlalchemy", "pydantic<2", "python-dotenv"]
prometheus = ["prometheus-client"]
apple = ["zeus-apple-silicon"]
lint = ["ruff", "black==22.6.0", "pyright!=1.1.395", "pandas-stubs", "transformers"]
test = ["fastapi[standard]", "sqlalchemy", "pydantic<2", "pytest==7.3.2", "pytest-mock==3.10.0", "pytest-xdist==3.3.1", "anyio==3.7.1", "aiosqlite==0.20.0", "numpy<2"]
docs = ["mkdocs-material[imaging]==9.5.19", "mkdocstrings[python]==0.25.0", "mkdocs-gen-files==0.5.0", "mkdocs-literate-nav==0.6.1", "mkdocs-section-index==0.3.9", "mkdocs-redirects==1.2.1", "urllib3<2", "black"]
# greenlet is for supporting apple mac silicon for sqlalchemy(https://docs.sqlalchemy.org/en/20/faq/installation.html)
# `zeus[apple]` is not included because it can only be installed on MacOS.
dev = ["zeus[pfo-server,bso,bso-server,migration,prometheus,lint,test,docs]", "greenlet"]

[tool.setuptools.packages.find]
where = ["."]

[tool.setuptools.dynamic]
version = {attr = "zeus.__version__"}

[tool.ruff]
line-length = 120

[tool.ruff.lint]
select = [
  "E",   # pycodestyle error
  "F",   # pyflakes
  "D",   # pydocstyle
  "PL",  # pylint
  "N",   # pep8-naming
  "B",   # flake8-bugbear (detects likely bugs)
  "G",   # flake8-logging-format (complains about logging)
  "SIM", # flake8-simplify (suggests code simplifications)
]
ignore = [
  "PLW0603",  # Global statement
  "B019",     # Usage of functools.lru_cache
  "PLR0913",  # Too many function arguments
  "PLR0912",  # Too many branches
  "B905",     # zip strict argument
  "PLR0915",  # Too many statements
  "PLR2004",  # Magic values
  "SIM115",   # Context manager for opening files
  "E501",     # Line too long
<<<<<<< HEAD
  "PLC0415"   # Top-level import
=======
  "PLC0415",  # Top-level import
>>>>>>> ea8432b0
]
pydocstyle.convention = "google"

[tool.ruff.lint.per-file-ignores]
"**/__init__.py" = ["F401", "F403"]
"zeus/optimizer/pipeline_frequency/common.py" = ["N805"]
"zeus/optimizer/pipeline_frequency/server/router.py" = ["B008"]
"zeus/utils/pydantic_v1.py" = ["F403"]
"zeus/optimizer/batch_size/**/commands.py" = ["N805"]
"zeus/optimizer/batch_size/**/models.py" = ["N805"]
"zeus/optimizer/batch_size/server/config.py" = ["N805"]
"zeus/optimizer/batch_size/server/router.py" = ["B008"]
"zeus/optimizer/batch_size/common.py" = ["N805"]
"zeus/device/gpu/*.py" = ["N802", "N803"]
"zeus/device/cpu/*.py" = ["N802"]
"zeus/device/soc/*.py" = ["N802"]
"zeus/utils/testing.py" = ["N802"]

[tool.pytest.ini_options]
addopts = "--numprocesses auto"<|MERGE_RESOLUTION|>--- conflicted
+++ resolved
@@ -85,11 +85,8 @@
   "PLR2004",  # Magic values
   "SIM115",   # Context manager for opening files
   "E501",     # Line too long
-<<<<<<< HEAD
   "PLC0415"   # Top-level import
-=======
   "PLC0415",  # Top-level import
->>>>>>> ea8432b0
 ]
 pydocstyle.convention = "google"
 
