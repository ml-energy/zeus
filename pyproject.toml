--- conflicted
+++ resolved
@@ -40,14 +40,8 @@
 # One day FastAPI will drop support for Pydantic V1. Then fastapi has to be pinned as well.
 perseus = ["fastapi[all]", "pydantic<2", "lowtime", "aiofiles", "httpx"]
 lint = ["ruff", "black==22.6.0"]
-<<<<<<< HEAD
-migration = ["alembic","asyncpg"]
-test = ["pytest==7.3.2", "pytest-mock==3.10.0", "pytest-xdist==3.3.1", "anyio<4", "aiosqlite", "greenlet"] # TODO: aiosqlite is needed for sqlite  
-dev = ["ruff", "black==22.6.0", "pytest==7.3.2", "pytest-mock==3.10.0", "pytest-xdist==3.3.1"]
-=======
-test = ["pytest==7.3.2", "pytest-mock==3.10.0", "pytest-xdist==3.3.1"]
+test = ["pytest==7.3.2", "pytest-mock==3.10.0", "pytest-xdist==3.3.1", "anyio<4", "aiosqlite", "greenlet"]
 dev = ["zeus-ml[perseus,lint,test]"]
->>>>>>> 026e6f23
 
 [tool.setuptools.packages.find]
 where = ["."]
