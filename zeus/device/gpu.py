"""GPU management module for Zeus."""

from __future__ import annotations
import abc
import functools
import os
from typing import TYPE_CHECKING, Sequence
import contextlib

import pynvml  # necessary for testing to mock!

try:
    import amdsmi  # This is necessary so that AMDGPU can see the library. Import and initialization is retested in `amdsmi_is_available`.
except ImportError:
    amdsmi = None

from zeus.device.exception import ZeusBaseGPUError
from zeus.utils.logging import get_logger

logger = get_logger(name=__name__)

if TYPE_CHECKING:
    import amdsmi

""" EXCEPTION WRAPPERS """


class ZeusGPUInitError(ZeusBaseGPUError):
    """Import error or GPU library initialization failures."""

    def __init__(self, message: str) -> None:
        """Initialize Zeus Exception."""
        super().__init__(message)


class ZeusGPUInvalidArgError(ZeusBaseGPUError):
    """Zeus GPU exception class Wrapper for Invalid Argument."""

    def __init__(self, message: str) -> None:
        """Initialize Zeus Exception."""
        super().__init__(message)


class ZeusGPUNotSupportedError(ZeusBaseGPUError):
    """Zeus GPU exception class Wrapper for Not Supported Operation on GPU."""

    def __init__(self, message: str) -> None:
        """Initialize Zeus Exception."""
        super().__init__(message)


class ZeusGPUNoPermissionError(ZeusBaseGPUError):
    """Zeus GPU exception class Wrapper for No Permission to perform GPU operation."""

    def __init__(self, message: str) -> None:
        """Initialize Zeus Exception."""
        super().__init__(message)


class ZeusGPUAlreadyInitializedError(ZeusBaseGPUError):
    """Zeus GPU exception class Wrapper for Already Initialized GPU."""

    def __init__(self, message: str) -> None:
        """Initialize Zeus Exception."""
        super().__init__(message)


class ZeusGPUNotFoundError(ZeusBaseGPUError):
    """Zeus GPU exception class Wrapper for Not Found GPU."""

    def __init__(self, message: str) -> None:
        """Initialize Zeus Exception."""
        super().__init__(message)


class ZeusGPUInsufficientSizeError(ZeusBaseGPUError):
    """Zeus GPU exception class Wrapper for Insufficient Size."""

    def __init__(self, message: str) -> None:
        """Initialize Zeus Exception."""
        super().__init__(message)


class ZeusGPUInsufficientPowerError(ZeusBaseGPUError):
    """Zeus GPU exception class Wrapper for Insufficient Power."""

    def __init__(self, message: str) -> None:
        """Initialize Zeus Exception."""
        super().__init__(message)


class ZeusGPUDriverNotLoadedError(ZeusBaseGPUError):
    """Zeus GPU exception class Wrapper for Driver Error."""

    def __init__(self, message: str) -> None:
        """Initialize Zeus Exception."""
        super().__init__(message)


class ZeusGPUTimeoutError(ZeusBaseGPUError):
    """Zeus GPU exception class Wrapper for Timeout Error."""

    def __init__(self, message: str) -> None:
        """Initialize Zeus Exception."""
        super().__init__(message)


class ZeusGPUIRQError(ZeusBaseGPUError):
    """Zeus GPU exception class Wrapper for IRQ Error."""

    def __init__(self, message: str) -> None:
        """Initialize Zeus Exception."""
        super().__init__(message)


class ZeusGPULibraryNotFoundError(ZeusBaseGPUError):
    """Zeus GPU exception class Wrapper for Library Not Found Error."""

    def __init__(self, message: str) -> None:
        """Initialize Zeus Exception."""
        super().__init__(message)


class ZeusGPUFunctionNotFoundError(ZeusBaseGPUError):
    """Zeus GPU exception class Wrapper for Function Not Found Error."""

    def __init__(self, message: str) -> None:
        """Initialize Zeus Exception."""
        super().__init__(message)


class ZeusGPUCorruptedInfoROMError(ZeusBaseGPUError):
    """Zeus GPU exception class Wrapper for Corrupted Info ROM Error."""

    def __init__(self, message: str) -> None:
        """Initialize Zeus Exception."""
        super().__init__(message)


class ZeusGPULostError(ZeusBaseGPUError):
    """Zeus GPU exception class Wrapper for Lost GPU Error."""

    def __init__(self, message: str) -> None:
        """Initialize Zeus Exception."""
        super().__init__(message)


class ZeusGPUResetRequiredError(ZeusBaseGPUError):
    """Zeus GPU exception class Wrapper for Reset Required Error."""

    def __init__(self, message: str) -> None:
        """Initialize Zeus Exception."""
        super().__init__(message)


class ZeusGPUOperatingSystemError(ZeusBaseGPUError):
    """Zeus GPU exception class Wrapper for Operating System Error."""

    def __init__(self, message: str) -> None:
        """Initialize Zeus Exception."""
        super().__init__(message)


class ZeusGPULibRMVersionMismatchError(ZeusBaseGPUError):
    """Zeus GPU exception class Wrapper for LibRM Version Mismatch Error."""

    def __init__(self, message: str) -> None:
        """Initialize Zeus Exception."""
        super().__init__(message)


class ZeusGPUMemoryError(ZeusBaseGPUError):
    """Zeus GPU exception class Wrapper for Insufficient Memory Error."""

    def __init__(self, message: str) -> None:
        """Initialize Zeus Exception."""
        super().__init__(message)


class ZeusGPUUnknownError(ZeusBaseGPUError):
    """Zeus GPU exception class Wrapper for Unknown Error."""

    def __init__(self, message: str) -> None:
        """Initialize Zeus Exception."""
        super().__init__(message)


""" SINGLE GPU MANAGEMENT OBJECTS """


class GPU(abc.ABC):
    """Abstract base class for GPU management.

    This class defines the interface for interacting with GPUs, subclasses should implement the methods to interact with specific GPU libraries
    (e.g., NVML for NVIDIA GPUs).
    """

    def __init__(self, gpu_index: int) -> None:
        """Initialize the GPU with a specified index."""
        self.gpu_index = gpu_index

    @abc.abstractmethod
    def getPowerManagementLimitConstraints(self) -> tuple[int, int]:
        """Return the minimum and maximum power management limits for the GPU. Units: mW."""
        pass

    @abc.abstractmethod
    def setPersistenceMode(self, enable: bool) -> None:
        """Enable persistence mode for the GPU."""
        pass

    @abc.abstractmethod
    def setPowerManagementLimit(self, value: int) -> None:
        """Set the power management limit for the GPU to a specified value or default. Unit: mW."""
        pass

    @abc.abstractmethod
    def resetPowerManagementLimit(self) -> None:
        """Resets the power management limit for the specified GPU to the default value."""
        pass

    @abc.abstractmethod
    def setMemoryLockedClocks(self, minMemClockMHz: int, maxMemClockMHz: int) -> None:
        """Lock the memory clock to a specified range. Units: MHz."""
        pass

    @abc.abstractmethod
    def getSupportedMemoryClocks(self) -> list[int]:
        """Return a list of supported memory clock frequencies for the GPU. Units: MHz."""
        pass

    @abc.abstractmethod
    def getSupportedGraphicsClocks(self, freq: int) -> list[int]:
        """Return a list of supported graphics clock frequencies for a given memory frequency. Units: MHz."""
        pass

    @abc.abstractmethod
    def getName(self) -> str:
        """Return the name of the GPU."""
        pass

    @abc.abstractmethod
    def setGpuLockedClocks(self, minGpuClockMHz: int, maxGpuClockMHz: int) -> None:
        """Lock the GPU clock to a specified range. Units: MHz."""
        pass

    @abc.abstractmethod
    def resetMemoryLockedClocks(self) -> None:
        """Reset the memory locked clocks to default values."""
        pass

    @abc.abstractmethod
    def resetGpuLockedClocks(self) -> None:
        """Reset the GPU locked clocks to default values."""
        pass

    @abc.abstractmethod
    def getPowerUsage(self) -> int:
        """Return the current power usage of the GPU. Units: mW."""
        pass

    @abc.abstractmethod
    def supportsGetTotalEnergyConsumption(self) -> bool:
        """Check if the GPU supports retrieving total energy consumption."""
        pass

    @abc.abstractmethod
    def getTotalEnergyConsumption(self) -> int:
        """Return the total energy consumption of the GPU since driver load. Units: mJ."""
        pass


""" GPU MANAGEMENT OBJECTS """


def _handle_nvml_errors(func):
    @functools.wraps(func)
    def wrapper(*args, **kwargs):
        try:
            return func(*args, **kwargs)
        except pynvml.NVMLError as e:
            exception_class = NVIDIAGPU._exception_map.get(e.value, ZeusGPUUnknownError)
            raise exception_class(str(e)) from e

    return wrapper


class NVIDIAGPU(GPU):
    """Control a Single NVIDIA GPU.

    Uses NVML Library to control and query GPU. There is a 1:1 mapping between the methods in this class and the NVML library functions.
    Zeus GPU Exceptions are raised when NVML errors occur.
    To ensure computational efficiency, this class utilizes caching (ex. saves the handle) to avoid repeated calls to NVML.
    """

    def __init__(self, gpu_index: int) -> None:
        """Initializes the NVIDIAGPU object with a specified GPU index. Acquires a handle to the GPU using `pynvml.nvmlDeviceGetHandleByIndex`."""
        super().__init__(gpu_index)
        self._get_handle()
        self._supportsGetTotalEnergyConsumption = None

    _exception_map = {
        pynvml.NVML_ERROR_UNINITIALIZED: ZeusGPUInitError,
        pynvml.NVML_ERROR_INVALID_ARGUMENT: ZeusGPUInvalidArgError,
        pynvml.NVML_ERROR_NOT_SUPPORTED: ZeusGPUNotSupportedError,
        pynvml.NVML_ERROR_NO_PERMISSION: ZeusGPUNoPermissionError,
        pynvml.NVML_ERROR_ALREADY_INITIALIZED: ZeusGPUAlreadyInitializedError,
        pynvml.NVML_ERROR_NOT_FOUND: ZeusGPUNotFoundError,
        pynvml.NVML_ERROR_INSUFFICIENT_SIZE: ZeusGPUInsufficientSizeError,
        pynvml.NVML_ERROR_INSUFFICIENT_POWER: ZeusGPUInsufficientPowerError,
        pynvml.NVML_ERROR_DRIVER_NOT_LOADED: ZeusGPUDriverNotLoadedError,
        pynvml.NVML_ERROR_TIMEOUT: ZeusGPUTimeoutError,
        pynvml.NVML_ERROR_IRQ_ISSUE: ZeusGPUIRQError,
        pynvml.NVML_ERROR_LIBRARY_NOT_FOUND: ZeusGPULibraryNotFoundError,
        pynvml.NVML_ERROR_FUNCTION_NOT_FOUND: ZeusGPUFunctionNotFoundError,
        pynvml.NVML_ERROR_CORRUPTED_INFOROM: ZeusGPUCorruptedInfoROMError,
        pynvml.NVML_ERROR_GPU_IS_LOST: ZeusGPULostError,
        pynvml.NVML_ERROR_RESET_REQUIRED: ZeusGPUResetRequiredError,
        pynvml.NVML_ERROR_OPERATING_SYSTEM: ZeusGPUOperatingSystemError,
        pynvml.NVML_ERROR_LIB_RM_VERSION_MISMATCH: ZeusGPULibRMVersionMismatchError,
        pynvml.NVML_ERROR_MEMORY: ZeusGPUMemoryError,
        pynvml.NVML_ERROR_UNKNOWN: ZeusGPUUnknownError,
    }

    @_handle_nvml_errors
    def _get_handle(self):
        self.handle = pynvml.nvmlDeviceGetHandleByIndex(self.gpu_index)

    @_handle_nvml_errors
    def getPowerManagementLimitConstraints(self) -> tuple[int, int]:
        """Returns the minimum and maximum power management limits for the specified GPU. Units: mW."""
        min_, max_ = pynvml.nvmlDeviceGetPowerManagementLimitConstraints(self.handle)
        return (min_, max_)

    @_handle_nvml_errors
    def setPersistenceMode(self, enable: bool) -> None:
        """If enable = True, enables persistence mode for the specified GPU. If enable = False, disables persistence mode."""
        if enable:
            pynvml.nvmlDeviceSetPersistenceMode(
                self.handle, pynvml.NVML_FEATURE_ENABLED
            )
        else:
            pynvml.nvmlDeviceSetPersistenceMode(
                self.handle, pynvml.NVML_FEATURE_DISABLED
            )

    @_handle_nvml_errors
    def setPowerManagementLimit(self, value: int) -> None:
        """Sets the power management limit for the specified GPU to the given value. Unit: mW."""
        pynvml.nvmlDeviceSetPowerManagementLimit(self.handle, value)

    @_handle_nvml_errors
    def resetPowerManagementLimit(self) -> None:
        """Resets the power management limit for the specified GPU to the default value."""
        pynvml.nvmlDeviceSetPowerManagementLimit(
            self.handle,
            pynvml.nvmlDeviceGetPowerManagementDefaultLimit(self.handle),
        )

    @_handle_nvml_errors
    def setMemoryLockedClocks(self, minMemClockMHz: int, maxMemClockMHz: int) -> None:
        """Locks the memory clock of the specified GPU to a range defined by the minimum and maximum memory clock frequencies.  Units: MHz."""
        pynvml.nvmlDeviceSetMemoryLockedClocks(
            self.handle, minMemClockMHz, maxMemClockMHz
        )

    @_handle_nvml_errors
    def getSupportedMemoryClocks(self) -> list[int]:
        """Returns a list of supported memory clock frequencies for the specified GPU. Units: MHz."""
        return pynvml.nvmlDeviceGetSupportedMemoryClocks(self.handle)

    @_handle_nvml_errors
    def getSupportedGraphicsClocks(self, freq: int) -> list[int]:
        """Returns a list of supported graphics clock frequencies for the specified GPU at a given frequency. Units: MHz."""
        return pynvml.nvmlDeviceGetSupportedGraphicsClocks(self.handle, freq)

    @_handle_nvml_errors
    def getName(self) -> str:
        """Returns the name of the specified GPU."""
        return pynvml.nvmlDeviceGetName(self.handle)

    @_handle_nvml_errors
    def setGpuLockedClocks(self, minGpuClockMHz: int, maxGpuClockMHz: int) -> None:
        """Locks the GPU clock of the specified GPU to a range defined by the minimum and maximum GPU clock frequencies. Units: MHz."""
        pynvml.nvmlDeviceSetGpuLockedClocks(self.handle, minGpuClockMHz, maxGpuClockMHz)

    @_handle_nvml_errors
    def resetMemoryLockedClocks(self) -> None:
        """Resets the memory locked clocks of the specified GPU to their default values."""
        pynvml.nvmlDeviceResetMemoryLockedClocks(self.handle)

    @_handle_nvml_errors
    def resetGpuLockedClocks(self) -> None:
        """Resets the GPU locked clocks of the specified GPU to their default values."""
        pynvml.nvmlDeviceResetGpuLockedClocks(self.handle)

    @_handle_nvml_errors
    def getPowerUsage(self) -> int:
        """Returns the power usage of the specified GPU. Units: mW."""
        return pynvml.nvmlDeviceGetPowerUsage(self.handle)

    @_handle_nvml_errors
    def supportsGetTotalEnergyConsumption(self) -> bool:
        """Returns True if the specified GPU supports retrieving the total energy consumption."""
        # NVIDIA GPUs Volta or newer support this method
        if self._supportsGetTotalEnergyConsumption is None:
            self._supportsGetTotalEnergyConsumption = (
                pynvml.nvmlDeviceGetArchitecture(self.handle)
                >= pynvml.NVML_DEVICE_ARCH_VOLTA
            )

        return self._supportsGetTotalEnergyConsumption

    @_handle_nvml_errors
    def getTotalEnergyConsumption(self) -> int:
        """Returns the total energy consumption of the specified GPU. Units: mJ."""
        return pynvml.nvmlDeviceGetTotalEnergyConsumption(self.handle)


class UnprivilegedNVIDIAGPU(NVIDIAGPU):
    """Control a Single NVIDIA GPU with no SYS_ADMIN privileges.

    Uses NVML Library to control and query GPU. There is a 1:1 mapping between the methods in this class and the NVML library functions.
    Zeus GPU Exceptions are raised when NVML errors occur.
    To ensure computational efficiency, this class utilizes caching (ex. saves the handle) to avoid repeated calls to NVML.
    """

    pass


def _handle_amdsmi_errors(func):
    @functools.wraps(func)
    def wrapper(*args, **kwargs):
        try:
            return func(*args, **kwargs)
        except amdsmi.AmdSmiLibraryException as e:
            exception_class = AMDGPU._exception_map.get(
                e.get_error_code(), ZeusGPUUnknownError
            )
            raise exception_class(e.get_error_info()) from e

    return wrapper


class AMDGPU(GPU):
    """Control a Single AMD GPU.

    Uses amdsmi Library to control and query GPU. There is a 1:1 mapping between the methods in this class and the amdsmi library functions.
    Zeus GPU Exceptions are raised when amdsmi errors occur.
    To ensure computational efficiency, this class utilizes caching (ex. saves the handle) to avoid repeated calls to amdsmi.
    """

    def __init__(self, gpu_index: int) -> None:
        """Initializes the AMDGPU object with a specified GPU index. Acquires a handle to the GPU using `amdsmi.amdsmi_get_processor_handles()`."""
        super().__init__(gpu_index)
        self._get_handle()
        self._supportsGetTotalEnergyConsumption = None

    _exception_map = {
        1: ZeusGPUInvalidArgError,  # amdsmi.amdsmi_wrapper.AMDSMI_STATUS_INVAL
        2: ZeusGPUNotSupportedError,  # amdsmi.amdsmi_wrapper.AMDSMI_STATUS_NOT_SUPPORTED
        8: ZeusGPUTimeoutError,  # amdsmi.amdsmi_wrapper.AMDSMI_STATUS_TIMEOUT
        10: ZeusGPUNoPermissionError,  # amdsmi.amdsmi_wrapper.AMDSMI_STATUS_NO_PERM
        15: ZeusGPUMemoryError,  # amdsmi.amdsmi_wrapper.AMDSMI_STATUS_OUT_OF_RESOURCES
        18: ZeusGPUInitError,  # amdsmi.amdsmi_wrapper.AMDSMI_STATUS_INIT_ERROR
        31: ZeusGPUNotFoundError,  # amdsmi.amdsmi_wrapper.AMDSMI_STATUS_NOT_FOUND
        32: ZeusGPUInitError,  # amdsmi.amdsmi_wrapper.AMDSMI_STATUS_NOT_INIT
        34: ZeusGPUDriverNotLoadedError,  # amdsmi.amdsmi_wrapper.AMDSMI_STATUS_DRIVER_NOT_LOADED
        41: ZeusGPUInsufficientSizeError,  # amdsmi.amdsmi_wrapper.AMDSMI_STATUS_INSUFFICIENT_SIZE
        45: ZeusGPUDriverNotLoadedError,  # amdsmi.amdsmi_wrapper.AMDSMI_NO_ENERGY_DRV
        46: ZeusGPUDriverNotLoadedError,  # amdsmi.amdsmi_wrapper.AMDSMI_NO_MSR_DRV
        47: ZeusGPUDriverNotLoadedError,  # amdsmi.amdsmi_wrapper.AMDSMI_NO_HSMP_DRV
        48: ZeusGPUNotSupportedError,  # amdsmi.amdsmi_wrapper.AMDSMI_NO_HSMP_SUP
        49: ZeusGPUNotSupportedError,  # amdsmi.amdsmi_wrapper.AMDSMI_NO_HSMP_MSG_SUP
        50: ZeusGPUTimeoutError,  # amdsmi.amdsmi_wrapper.AMDSMI_HSMP_TIMEOUT
        51: ZeusGPUDriverNotLoadedError,  # amdsmi.amdsmi_wrapper.AMDSMI_NO_DRV
        52: ZeusGPULibraryNotFoundError,  # amdsmi.amdsmi_wrapper.AMDSMI_FILE_NOT_FOUND
        53: ZeusGPUInvalidArgError,  # amdsmi.amdsmi_wrapper.AMDSMI_ARG_PTR_NULL
        4294967295: ZeusGPUUnknownError,  # amdsmi.amdsmi_wrapper.AMDSMI_STATUS_UNKNOWN_ERROR
    }

    @_handle_amdsmi_errors
    def _get_handle(self):
        handles = amdsmi.amdsmi_get_processor_handles()
        if len(handles) <= self.gpu_index:
            raise ZeusGPUNotFoundError(
                f"GPU with index {self.gpu_index} not found. Found {len(handles)} GPUs."
            )
        self.handle = amdsmi.amdsmi_get_processor_handles()[self.gpu_index]

    @_handle_amdsmi_errors
    def getPowerManagementLimitConstraints(self) -> tuple[int, int]:
        """Returns the minimum and maximum power management limits for the specified GPU. Units: mW."""
        info = amdsmi.amdsmi_get_power_cap_info(self.handle)  # Returns in W
        return (info["min_power_cap"] * 1000, info["max_power_cap"] * 1000)

    @_handle_amdsmi_errors
    def setPersistenceMode(self, enable: bool) -> None:
        """If enable = True, enables persistence mode for the specified GPU. If enable = False, disables persistence mode."""
        # N/A for AMD GPUs.
        pass

    @_handle_amdsmi_errors
    def setPowerManagementLimit(self, value: int) -> None:
        """Sets the power management limit for the specified GPU to the given value. Unit: mW."""
        amdsmi.amdsmi_set_power_cap(
            self.handle, 0, int(value * 1000)
        )  # Units for set_power_cap: microwatts

    @_handle_amdsmi_errors
    def resetPowerManagementLimit(self) -> None:
        """Resets the power management limit for the specified GPU to the default value."""
        info = amdsmi.amdsmi_get_power_cap_info(self.handle)  # Returns in W
        amdsmi.amdsmi_set_power_cap(
            self.handle, 0, cap=int(info["default_power_cap"] * 1e6)
        )  # expects value in microwatts

    @_handle_amdsmi_errors
    def setMemoryLockedClocks(self, minMemClockMHz: int, maxMemClockMHz: int) -> None:
        """Locks the memory clock of the specified GPU to a range defined by the minimum and maximum memory clock frequencies. Units: MHz."""
        amdsmi.amdsmi_set_gpu_clk_range(
            self.handle,
            minMemClockMHz,
            maxMemClockMHz,
            clk_type=amdsmi.AmdSmiClkType.MEM,
        )

    @_handle_amdsmi_errors
    def getSupportedMemoryClocks(self) -> list[int]:
        """Returns a list of supported memory clock frequencies for the specified GPU. Units: MHz."""
        raise ZeusGPUNotSupportedError(
            "AMDSMI does not support querying memory frequencies"
        )

    @_handle_amdsmi_errors
    def getSupportedGraphicsClocks(self, freq: int) -> list[int]:
        """Returns a list of supported graphics clock frequencies for the specified GPU at a given frequency. Units: MHz."""
        raise ZeusGPUNotSupportedError(
            "AMDSMI does not support querying GFX frequencies given a memory frequency"
        )

    @_handle_amdsmi_errors
    def getName(self) -> str:
        """Returns the name of the specified GPU."""
        info = amdsmi.amdsmi_get_gpu_asic_info(self.handle)
        return info["market_name"]

    @_handle_amdsmi_errors
    def setGpuLockedClocks(self, minGpuClockMHz: int, maxGpuClockMHz: int) -> None:
        """Locks the GPU clock of the specified GPU to a range defined by the minimum and maximum GPU clock frequencies.  Units: MHz."""
        amdsmi.amdsmi_set_gpu_clk_range(
            self.handle,
            minGpuClockMHz,
            maxGpuClockMHz,
            clk_type=amdsmi.AmdSmiClkType.GFX,
        )

    @_handle_amdsmi_errors
    def resetMemoryLockedClocks(self) -> None:
        """Resets the memory locked clocks of the specified GPU to their default values."""
        # Get default MEM clock values
        info = amdsmi.amdsmi_get_clock_info(
            self.handle, amdsmi.AmdSmiClkType.MEM
        )  # returns MHz

        amdsmi.amdsmi_set_gpu_clk_range(
            self.handle,
            info["min_clk"],
            info["max_clk"],
            clk_type=amdsmi.AmdSmiClkType.MEM,
        )  # expects MHz

    @_handle_amdsmi_errors
    def resetGpuLockedClocks(self) -> None:
        """Resets the GPU locked clocks of the specified GPU to their default values."""
        # Get default GPU clock values
        info = amdsmi.amdsmi_get_clock_info(
            self.handle, amdsmi.AmdSmiClkType.GFX
        )  # returns MHz

        amdsmi.amdsmi_set_gpu_clk_range(
            self.handle,
            info["min_clk"],
            info["max_clk"],
            clk_type=amdsmi.AmdSmiClkType.GFX,
        )  # expects MHz

    @_handle_amdsmi_errors
    def getPowerUsage(self) -> int:
        """Returns the power usage of the specified GPU. Units: mW."""
        return int(
            amdsmi.amdsmi_get_power_info(self.handle)["average_socket_power"] * 1000
        )  # returns in W, convert to mW

    @_handle_amdsmi_errors
    def supportsGetTotalEnergyConsumption(self) -> bool:
        """Returns True if the specified GPU supports retrieving the total energy consumption."""
        if self._supportsGetTotalEnergyConsumption is None:
            try:
                _ = amdsmi.amdsmi_get_energy_count(self.handle)
                self._supportsGetTotalEnergyConsumption = True
            except amdsmi.AmdSmiLibraryException as e:
                if (
                    e.get_error_code() == 2
                ):  # amdsmi.amdsmi_wrapper.AMDSMI_STATUS_NOT_SUPPORTED
                    self._supportsGetTotalEnergyConsumption = False
                else:
                    raise e

        return self._supportsGetTotalEnergyConsumption

    @_handle_amdsmi_errors
    def getTotalEnergyConsumption(self) -> int:
        """Returns the total energy consumption of the specified GPU. Units: mJ."""
        info = amdsmi.amdsmi_get_energy_count(self.handle)
        return int(
            info["power"] / 1e3
        )  # returns in micro Joules, convert to mili Joules


class UnprivilegedAMDGPU(AMDGPU):
    """Control a Single AMD GPU with no SYS_ADMIN privileges.

    Uses amdsmi Library to control and query GPU. There is a 1:1 mapping between the methods in this class and the amdsmi library functions.
    Zeus GPU Exceptions are raised when amdsmi errors occur.
    To ensure computational efficiency, this class utilizes caching (ex. saves the handle) to avoid repeated calls to amdsmi.
    """

    pass


class GPUs(abc.ABC):
    """An abstract base class for GPU manager object.

    This class defines the essential interface and common functionality for GPU management, instantiating multiple `GPU` objects for each GPU being tracked.
    Forwards the call for a specific method to the corresponding GPU object.
    """

    @abc.abstractmethod
    def __init__(self, ensure_homogeneous: bool = False) -> None:
        """Initializes the GPU management library to communicate with the GPU driver and sets up tracking for specified GPUs."""
        pass

    @abc.abstractmethod
    def __del__(self) -> None:
        """Shuts down the GPU monitoring library to release resources and clean up."""
        pass

    @property
    @abc.abstractmethod
    def gpus(self) -> Sequence[GPU]:
        """Returns a list of GPU objects being tracked."""
        pass

    def _ensure_homogeneous(self) -> None:
        """Ensures that all tracked GPUs are homogeneous in terms of name."""
        gpu_names = [gpu.getName() for gpu in self.gpus]
        # Both zero (no GPUs found) and one are fine.
        if len(set(gpu_names)) > 1:
            raise ZeusBaseGPUError(f"Heterogeneous GPUs found: {gpu_names}")

    def getPowerManagementLimitConstraints(self, index: int) -> tuple[int, int]:
        """Returns the minimum and maximum power management limits for the specified GPU. Units: mW."""
        return self.gpus[index].getPowerManagementLimitConstraints()

    def setPersistenceMode(self, index: int, enable: bool) -> None:
        """Enables persistence mode for the specified GPU."""
        self.gpus[index].setPersistenceMode(enable)

    def setPowerManagementLimit(self, index: int, value: int) -> None:
        """Sets the power management limit for the specified GPU to the given value. Unit: mW."""
        self.gpus[index].setPowerManagementLimit(value)

    def resetPowerManagementLimit(self, index: int) -> None:
        """Resets the power management limit for the specified GPU to the default value."""
        self.gpus[index].resetPowerManagementLimit()

    def setMemoryLockedClocks(
        self, index: int, minMemClockMHz: int, maxMemClockMHz: int
    ) -> None:
        """Locks the memory clock of the specified GPU to a range defined by the minimum and maximum memory clock frequencies. Units: MHz."""
        self.gpus[index].setMemoryLockedClocks(minMemClockMHz, maxMemClockMHz)

    def getSupportedMemoryClocks(self, index: int) -> list[int]:
        """Returns a list of supported memory clock frequencies for the specified GPU. Units: MHz."""
        return self.gpus[index].getSupportedMemoryClocks()

    def getSupportedGraphicsClocks(self, index: int, freq: int) -> list[int]:
        """Returns a list of supported graphics clock frequencies for the specified GPU at a given frequency. Units: MHz."""
        return self.gpus[index].getSupportedGraphicsClocks(freq)

    def getName(self, index: int) -> str:
        """Returns the name of the specified GPU."""
        return self.gpus[index].getName()

    def setGpuLockedClocks(
        self, index: int, minGpuClockMHz: int, maxGpuClockMHz: int
    ) -> None:
        """Locks the GPU clock of the specified GPU to a range defined by the minimum and maximum GPU clock frequencies. Units: MHz."""
        self.gpus[index].setGpuLockedClocks(minGpuClockMHz, maxGpuClockMHz)

    def resetMemoryLockedClocks(self, index: int) -> None:
        """Resets the memory locked clocks of the specified GPU to their default values."""
        self.gpus[index].resetMemoryLockedClocks()

    def resetGpuLockedClocks(self, index: int) -> None:
        """Resets the GPU locked clocks of the specified GPU to their default values."""
        self.gpus[index].resetGpuLockedClocks()

    def getPowerUsage(self, index: int) -> int:
        """Returns the power usage of the specified GPU. Units: mW."""
        return self.gpus[index].getPowerUsage()

    def supportsGetTotalEnergyConsumption(self, index: int) -> bool:
        """Returns True if the specified GPU supports retrieving the total energy consumption."""
        return self.gpus[index].supportsGetTotalEnergyConsumption()

    def getTotalEnergyConsumption(self, index: int) -> int:
        """Returns the total energy consumption of the specified GPU. Units: mJ."""
        return self.gpus[index].getTotalEnergyConsumption()

    def __len__(self) -> int:
        """Returns the number of GPUs being tracked."""
        return len(self.gpus)


class NVIDIAGPUs(GPUs):
    """NVIDIA GPU Manager object, containing individual NVIDIAGPU objects, abstracting pyNVML calls and handling related exceptions.

    This class provides a high-level interface to interact with NVIDIA GPUs. `CUDA_VISIBLE_DEVICES` environment variable is respected if set. For example, if there are
    4 GPUs and `CUDA_VISIBLE_DEVICES=0,2`, only GPUs 0 and 2 are instantiated. In this case, to access
    GPU of CUDA index 0, use the index 0, and for CUDA index 2, use the index 1.

    This class provides a 1:1 mapping between the methods and NVML library functions. For example, if you want to do the following:

    ```python
    handle = pynvml.nvmlDeviceGetHandleByIndex(gpu_index)
    constraints = pynvml.nvmlDeviceGetPowerManagementLimitConstraints(handle)
    ```

    You can now do:
    ```python
    gpus = get_gpus() # returns a NVIDIAGPUs object
    constraints =  gpus.getPowerManagementLimitConstraints(gpu_index)
    ```

    Note: This class instantiates (grabs the handle, by calling `pynvml.nvmlDeviceGetHandleByIndex`) all GPUs that are visible to the system, as determined by the `CUDA_VISIBLE_DEVICES` environment variable if set.
    """

    def __init__(self, ensure_homogeneous: bool = False) -> None:
        """Instantiates NVIDIAGPUs object, setting up tracking for specified NVIDIA GPUs.

        Args:
            ensure_homogeneous (bool): If True, ensures that all tracked GPUs have the same name (return value of `nvmlDeviceGetName`). False by default.
        """
        try:
            pynvml.nvmlInit()
            self._init_gpus()
            if ensure_homogeneous:
                self._ensure_homogeneous()
        except pynvml.NVMLError as e:
            exception_class = NVIDIAGPU._exception_map.get(e.value, ZeusBaseGPUError)
            raise exception_class(e.msg) from e

    @property
    def gpus(self) -> Sequence[GPU]:
        """Returns a list of NVIDIAGPU objects being tracked."""
        return self._gpus

    def _init_gpus(self) -> None:
        # Must respect `CUDA_VISIBLE_DEVICES` if set
        if (visible_device := os.environ.get("CUDA_VISIBLE_DEVICES")) is not None:
            self.visible_indices = [int(idx) for idx in visible_device.split(",")]
        else:
            self.visible_indices = list(range(pynvml.nvmlDeviceGetCount()))

        # initialize all GPUs
        self._gpus = [NVIDIAGPU(gpu_num) for gpu_num in self.visible_indices]

    def __del__(self) -> None:
        """Shuts down the NVIDIA GPU monitoring library to release resources and clean up."""
        with contextlib.suppress(pynvml.NVMLError):
            pynvml.nvmlShutdown()


class AMDGPUs(GPUs):
    """AMD GPU Manager object, containing individual AMDGPU objects, abstracting amdsmi calls and handling related exceptions.

    !!! Important
        Currently only ROCM 6.0 is supported.

    This class provides a high-level interface to interact with AMD GPUs. `HIP_VISIBLE_DEVICES` environment variable is respected if set. For example, if there are
    4 GPUs and `HIP_VISIBLE_DEVICES=0,2`, only GPUs 0 and 2 are instantiated. In this case, to access
    GPU of HIP index 0, use the index 0, and for HIP index 2, use the index 1.

    This class provides a 1:1 mapping between the methods and AMDSMI library functions. For example, if you want to do the following:

    ```python
    handle = amdsmi.amdsmi_get_processor_handles()[gpu_index]
    info = amdsmi.amdsmi_get_power_cap_info(self.handle)
    constraints = (info.min_power_cap, info.max_power_cap)
    ```

    You can now do:
    ```python
    gpus = get_gpus() # returns a AMDGPUs object
    constraints =  gpus.getPowerManagementLimitConstraints(gpu_index)
    ```

    Note: This class instantiates (grabs the handle, by calling `amdsmi.amdsmi_get_processor_handles()`) all GPUs that are visible to the system, as determined by the `HIP_VISIBLE_DEVICES` environment variable if set.
    """

    def __init__(self, ensure_homogeneous: bool = False) -> None:
        """Instantiates NVIDIAGPUs object, setting up tracking for specified NVIDIA GPUs.

        Args:
            ensure_homogeneous (bool, optional): If True, ensures that all tracked GPUs have the same name (return value of amdsmi.amdsmi_get_gpu_asic_info(handle).market_name). False by default.
        """
        try:
            amdsmi.amdsmi_init()
            self._init_gpus()
            if ensure_homogeneous:
                self._ensure_homogeneous()
        except amdsmi.AmdSmiException as e:
            exception_class = AMDGPU._exception_map.get(e.value, ZeusBaseGPUError)
            raise exception_class(e.msg) from e

    @property
    def gpus(self) -> Sequence[GPU]:
        """Returns a list of AMDGPU objects being tracked."""
        return self._gpus

    def _init_gpus(self) -> None:
        # Must respect `HIP_VISIBLE_DEVICES` if set
        if (visible_device := os.environ.get("HIP_VISIBLE_DEVICES")) is not None:
            self.visible_indices = [int(idx) for idx in visible_device.split(",")]
        else:
            self.visible_indices = list(
                range(len(amdsmi.amdsmi_get_processor_handles()))
            )

        self._gpus = [AMDGPU(gpu_num) for gpu_num in self.visible_indices]

    def __del__(self) -> None:
        """Shuts down the AMD GPU monitoring library to release resources and clean up."""
        with contextlib.suppress(amdsmi.AmdSmiException):
            amdsmi.amdsmi_shut_down()  # Ignore error on shutdown. Neccessary for proper cleanup and test functionality
<<<<<<< HEAD

    @property
    def gpus(self) -> Sequence[GPU]:
        """Returns a list of AMDGPU objects being tracked."""
        raise NotImplementedError("AMDGPUs.gpus is not implemented yet.")
=======
>>>>>>> cda3a3e8


_gpus: GPUs | None = None


def get_gpus(ensure_homogeneous: bool = False) -> GPUs:
    """Initialize and return a singleton GPU monitoring object for NVIDIA or AMD GPUs.

    The function returns a GPU management object that aims to abstract the underlying GPU monitoring libraries
    (pynvml for NVIDIA GPUs and amdsmi for AMD GPUs), and provides a 1:1 mapping between the methods in the object and related library functions.

    This function attempts to initialize GPU monitoring using the pynvml library for NVIDIA GPUs
    first. If pynvml is not available or fails to initialize, it then tries to use the amdsmi
    library for AMD GPUs. If both attempts fail, it raises a ZeusErrorInit exception.

    Args:
        ensure_homogeneous (bool, optional): If True, ensures that all tracked GPUs have the same name. False by default.
    """
    global _gpus
    if _gpus is not None:
        return _gpus

    if nvml_is_available():
        _gpus = NVIDIAGPUs(ensure_homogeneous)
        return _gpus
    elif amdsmi_is_available():
        _gpus = AMDGPUs(ensure_homogeneous)
        return _gpus
    else:
        raise ZeusGPUInitError(
            "NVML and AMDSMI unavailable. Failed to initialize GPU management library."
        )


def nvml_is_available() -> bool:
    """Check if PyNVML is available."""
    try:
        import pynvml
    except ImportError:
        logger.info("PyNVML is not available.")
        return False
    try:
        pynvml.nvmlInit()
        logger.info("PyNVML is available and initialized.")
        return True
    except pynvml.NVMLError:
        logger.info("PyNVML is available but could not initialize.")
        return False


def amdsmi_is_available() -> bool:
    """Check if amdsmi is available."""
    try:
        import amdsmi
    except ImportError:
        logger.info("amdsmi is not available.")
        return False
    try:
        amdsmi.amdsmi_init()
        logger.info("amdsmi is available and initialized")
        return True
    except amdsmi.AmdSmiLibraryException:
        logger.info("amdsmi is available but could not initialize.")
        return False<|MERGE_RESOLUTION|>--- conflicted
+++ resolved
@@ -845,14 +845,11 @@
         """Shuts down the AMD GPU monitoring library to release resources and clean up."""
         with contextlib.suppress(amdsmi.AmdSmiException):
             amdsmi.amdsmi_shut_down()  # Ignore error on shutdown. Neccessary for proper cleanup and test functionality
-<<<<<<< HEAD
 
     @property
     def gpus(self) -> Sequence[GPU]:
         """Returns a list of AMDGPU objects being tracked."""
-        raise NotImplementedError("AMDGPUs.gpus is not implemented yet.")
-=======
->>>>>>> cda3a3e8
+        return self._gpus
 
 
 _gpus: GPUs | None = None
